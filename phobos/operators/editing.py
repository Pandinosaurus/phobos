#!/usr/bin/python
# coding=utf-8

"""
.. module:: phobos.operators.editing
    :platform: Unix, Windows, Mac
    :synopsis: This module contains operators to manipulate blender objects

.. moduleauthor:: Kai von Szadowski, Ole Schwiegert, Simon Reichel

Copyright 2014, University of Bremen & DFKI GmbH Robotics Innovation Center

This file is part of Phobos, a Blender Add-On to edit robot models.

Phobos is free software: you can redistribute it and/or modify
it under the terms of the GNU Lesser General Public License
as published by the Free Software Foundation, either version 3
of the License, or (at your option) any later version.

Phobos is distributed in the hope that it will be useful,
but WITHOUT ANY WARRANTY; without even the implied warranty of
MERCHANTABILITY or FITNESS FOR A PARTICULAR PURPOSE. See the
GNU Lesser General Public License for more details.

You should have received a copy of the GNU Lesser General Public License
along with Phobos.  If not, see <http://www.gnu.org/licenses/>.

File operators/editing.py

@author: Kai von Szadkowski, Stefan Rahms, Simon Reichel
"""

import math
import os
import yaml
import inspect
import sys
from datetime import datetime

import bpy
import mathutils
from bpy.types import Operator
from bpy.props import (BoolProperty, IntProperty, StringProperty, EnumProperty,
                       FloatProperty, FloatVectorProperty, BoolVectorProperty)

import phobos.defs as defs
import phobos.model.inertia as inertia
import phobos.utils.selection as sUtils
import phobos.utils.general as gUtils
import phobos.utils.blender as bUtils
import phobos.utils.naming as nUtils
import phobos.utils.editing as eUtils
import phobos.model.joints as joints
import phobos.model.links as links
from phobos.phoboslog import log


class SortObjectsToLayersOperator(Operator):
    """Sort all selected objects to their according layers"""
    bl_idname = "phobos.sort_objects_to_layers"
    bl_label = "Sort Objects to Layers"
    bl_options = {'UNDO'}

    def execute(self, context):
        objs = filter(lambda e: "phobostype" in e, context.selected_objects)
        # TODO maybe clear layers first of all objects without phobostype?
        for obj in objs:
            phobosType = obj.phobostype
            # TODO what about controllers?
            # sort phobostypes to layers defined in defs
            if phobosType != 'controller' and phobosType != 'undefined':
                layers = 20 * [False]
                layers[defs.layerTypes[phobosType]] = True
                obj.layers = layers

            # undefined type will be shown in statusbar
            if phobosType == 'undefined':
                log("The phobostype of the object '" + obj.name + "' is" +
                    "undefined", "INFO", self)
        return {'FINISHED'}

    @classmethod
    def poll(cls, context):
        return len(context.selected_objects) > 0


class AddKinematicChainOperator(Operator):
    """Add a kinematic chain between two selected objects"""
    bl_idname = "phobos.add_kinematic_chain"
    bl_label = "Add Kinematic Chain"
    bl_options = {'REGISTER', 'UNDO'}

    chainname = StringProperty(
        name='Chain Name',
        default='new_chain',
        description='Name of the chain to be created')

    def execute(self, context):
        endobj = context.active_object
        # pick first nonactive object as start
        for obj in context.selected_objects:
            if obj is not context.active_object:
                startobj = obj
                break

        # add chain properties to startobj
        if 'startChain' not in startobj:
            startobj['startChain'] = [self.chainname]
        else:
            namelist = startobj['startChain']
            if self.chainname not in namelist:
                namelist.append(self.chainname)
            startobj['startChain'] = namelist

        # add chain properties to endobj
        if 'endChain' not in endobj:
            endobj['endChain'] = [self.chainname]
        else:
            namelist = endobj['endChain']
            if self.chainname not in namelist:
                namelist.append(self.chainname)
            endobj['endChain'] = namelist
        return {'FINISHED'}

    @classmethod
    def poll(cls, context):
        return len(context.selected_objects) == 2


class SetMassOperator(Operator):
    """Set the mass of the selected object(s)"""
    bl_idname = "phobos.set_mass"
    bl_label = "Set Mass"
    bl_options = {'REGISTER', 'UNDO'}

    mass = FloatProperty(
        name='Mass',
        default=0.001,
        description='Mass (of active object) in kg')

    userbmass = BoolProperty(
        name='Use Rigid Body Mass',
        default=False,
        description='If true, mass entry from rigid body data is used')

    # FIXME double poll method
    @classmethod
    def poll(cls, context):
        return context.active_object and len(list(filter(lambda e: "phobostype" in e and
            e.phobostype in ("visual", "collision", "inertial"), context.selected_objects))) >= 1

    def invoke(self, context, event):
        if 'mass' in context.active_object:
            self.mass = context.active_object['mass']
        return self.execute(context)

    def execute(self, context):
        objs = filter(lambda e: "phobostype" in e and e.phobostype in ("visual", "collision", "inertial"), context.selected_objects)
        for obj in objs:
            # check for old mass value
            try:
                oldmass = obj['mass']
            except KeyError:
                oldmass = None

            # use rigid body mass
            if self.userbmass:
                try:
                    obj['mass'] = obj.rigid_body.mass
                except AttributeError:
                    obj['mass'] = 0.001
                    log("The object '" + obj.name + "' has no rigid body" +
                        "properties. Set mass to 0.001", "ERROR", self)
            # use provided mass
            else:
                obj['mass'] = self.mass

            # only keep oldmass when it exists
            if obj['mass'] != oldmass and oldmass:
                t = datetime.now()
                obj['masschanged'] = t.isoformat()
        return {'FINISHED'}

    # FIXME double poll method!
    @classmethod
    def poll(cls, context):
        return context.active_object is not None and len(list(filter(lambda e: "phobostype" in e and
               e.phobostype in ("visual", "collision", "inertial"), context.selected_objects))) >= 1

    def invoke(self, context, event):
        if 'mass' in context.active_object:
            self.mass = context.active_object['mass']
        return self.execute(context)


class SyncMassesOperator(Operator):
    """Synchronize masses among the selected object(s)"""
    bl_idname = "phobos.sync_masses"
    bl_label = "Sync Masses"
    bl_options = {'REGISTER', 'UNDO'}

    synctype = EnumProperty(
        items=(("vtc", "visual to collision", "visual to collision"),
               ("ctv", "collision to visual", "collision to visual"),
               ("lto", "latest to oldest", "latest to oldest")),
        name="synctype",
        default="vtc",
        description="Phobos object type")

    updateinertial = BoolProperty(
        name='robotupdate inertial',
        default=False,
        description='Update inertials'
    )

    def execute(self, context):
        sourcelist = []
        targetlist = []
        processed = set()
        # FIXME NoneTypeError although objects are selected
        links = [obj.name for obj in context.selected_objects if obj.phobostype == 'link']
        t = datetime.now()
        objdict = {obj.name: obj for obj in bpy.data.objects if obj.phobostype in ['visual', 'collision'] and
                   obj.parent.name in links}

        # gather all name bases of objects for which both visual and collision are present
        for obj in objdict.keys():
            basename = obj.replace(objdict[obj].phobostype + '_', '')
            if 'visual_' + basename in objdict.keys() and 'collision_' + basename in objdict.keys():
                processed.add(basename)

        # fill source and target lists for syncing
        for basename in processed:
            if self.synctype == "vtc":
                sourcelist.append('visual_' + basename)
                targetlist.append('collision_' + basename)
            elif self.synctype == "ctv":
                targetlist.append('visual_' + basename)
                sourcelist.append('collision_' + basename)
            else:  # latest to oldest
                try:
                    tv = gUtils.datetimeFromIso(objdict['visual_' + basename]['masschanged'])
                    tc = gUtils.datetimeFromIso(objdict['collision_' + basename]['masschanged'])
                    # if collision information is older than visual information
                    if tc < tv:
                        sourcelist.append('visual_' + basename)
                        targetlist.append('collision_' + basename)
                    else:
                        targetlist.append('visual_' + basename)
                        sourcelist.append('collision_' + basename)
                except KeyError:
                    log(basename + " has insufficient data for time-based" +
                        "synchronisation of masses.", "WARNING")

        # sync the mass values
        for i in range(len(sourcelist)):
            try:
                objdict[targetlist[i]]['mass'] = objdict[sourcelist[i]]['mass']
            except KeyError:
                log("No mass information in object " + targetlist[i], "WARNING")
            if self.synctype != "vtc" and self.synctype != "ctv":
                objdict[targetlist[i]]['masschanged'] = objdict[sourcelist[i]]['masschanged']

        # update inertials and sum masses for links
        for linkname in links:
            masssum = 0.0
            link = bpy.data.objects[linkname]
            viscols = inertia.getInertiaRelevantObjects(link)
            for obj in viscols:
                masssum += obj['mass']
            link['mass'] = masssum
            link['masschanged'] = t.isoformat()
            if self.updateinertial:
                inertia.createInertials(link)
        return {'FINISHED'}

    @classmethod
    def poll(cls, context):
        return len(context.selected_objects) > 0


class SetXRayOperator(Operator):
    """Show the selected/chosen objects via X-ray"""
    bl_idname = "phobos.set_xray"
    bl_label = "X-Ray Vision"
    bl_options = {'REGISTER', 'UNDO'}

    objects = EnumProperty(
        name="Objects",
        default='selected',
        items=(('all',) * 3, ('selected',) * 3, ('by name',) * 3) + defs.phobostypes,
        description="Show objects via x-ray")

    show = BoolProperty(
        name="Enable X-Ray",
        default=True,
        description="Enable or disable X-Ray")

    namepart = StringProperty(
        name="Name Contains",
        default="",
        description="Part of a name for objects to be selected in 'by name' mode")

    @classmethod
    def poll(cls, context):
        return context.mode == 'OBJECT' or context.mode == 'POSE'

    def draw(self, context):
        layout = self.layout
        layout.label(text="Select items for X-ray view")

        layout.prop(self, "objects")
        layout.prop(self, "show")

        # show name text field only when changing by name
        if self.objects == 'by name':
            layout.prop(self, "namepart")

    def execute(self, context):
        # pick objects to change
        if self.objects == 'all':
            objlist = bpy.data.objects
        elif self.objects == 'selected':
            objlist = context.selected_objects
        elif self.objects == 'by name':
            objlist = [obj for obj in bpy.data.objects if obj.name.find(self.namepart) >= 0]
        else:
            objlist = [obj for obj in bpy.data.objects if obj.phobostype == self.objects]

        # change xray setting
        for obj in objlist:
            obj.show_x_ray = self.show
        return {'FINISHED'}


class SetPhobosType(Operator):
    """Edit phobostype of selected object(s)"""
    bl_idname = "phobos.set_phobostype"
    bl_label = "Set Phobostype"
    bl_options = {'REGISTER', 'UNDO'}

    phobostype = EnumProperty(
        items=defs.phobostypes,
        name="Phobostype",
        default="undefined",
        description="Phobostype")

    def execute(self, context):
        for obj in context.selected_objects:
            obj.phobostype = self.phobostype
        return {'FINISHED'}

    @classmethod
    def poll(cls, context):
        return len(context.selected_objects) > 0 and (
                context.selected_objects[0].mode == 'OBJECT')

    def invoke(self, context, event):
        # take phobostype from active object
        if 'phobostype' in context.active_object:
            objtype = context.active_object['phobostype']
            self.phobostype = defs.phobostypes[objtype][0]
        return self.execute(context)


class BatchEditPropertyOperator(Operator):
    """Edit custom property of selected object(s)"""
    bl_idname = "phobos.batch_property"
    bl_label = "Edit Custom Property"
    bl_options = {'REGISTER', 'UNDO'}

    property_name = StringProperty(
        name="Name",
        default="",
        description="Custom property name")

    property_value = StringProperty(
        name="Value",
        default="",
        description="Custom property value")

    def execute(self, context):
        value = gUtils.parse_number(self.property_value)
        # delete property when value is empty
        if value == '':
            for obj in context.selected_objects:
                if self.property_name in obj.keys():
                    del(obj[self.property_name])
        # change property
        else:
            for obj in context.selected_objects:
                obj[self.property_name] = value
        return {'FINISHED'}

    @classmethod
    def poll(cls, context):
        ob = context.active_object
        return ob is not None and len(context.selected_objects) > 0 and ob.mode == 'OBJECT'


class CopyCustomProperties(Operator):
    """Copy custom properties of selected object(s)"""
    bl_idname = "phobos.copy_props"
    bl_label = "Copy Custom Properties"
    bl_options = {'REGISTER', 'UNDO'}

    empty_properties = BoolProperty(
        name='empty',
        default=False,
        description="empty properties?")

    def execute(self, context):
        slaves = context.selected_objects
        master = context.active_object
        slaves.remove(master)
        props = bUtils.cleanObjectProperties(dict(master.items()))
        for obj in slaves:
            if self.empty_properties:
                for key in obj.keys():
                    del (obj[key])
            for key in props.keys():
                obj[key] = props[key]
        return {'FINISHED'}

    @classmethod
    def poll(cls, context):
        obs = context.selected_objects
        ob = context.active_object
        return len(obs) > 0 and ob is not None and ob.mode == 'OBJECT'


class RenameCustomProperty(Operator):
    """Rename custom property of selected object(s)"""
    bl_idname = "phobos.rename_custom_property"
    bl_label = "Rename Custom Property"
    bl_options = {'REGISTER', 'UNDO'}

    find = StringProperty(
        name="Find Property Name",
        default='',
        description="Name to be searched for")

    replace = StringProperty(
        name="Replacement Name",
        default='',
        description="New name to be replaced with")

    overwrite = BoolProperty(
        name='Overwrite Existing Properties',
        default=False,
        description="If a property of the specified replacement name exists, overwrite it?"
    )

    def execute(self, context):
        objs = filter(lambda e: self.find in e, context.selected_objects)
        if self.replace != "":
            for obj in objs:
                if self.replace in obj and not self.overwrite:
                    log("Property '" + self.replace + "' already present in" +
                        "object '" + obj.name + "'", "ERROR", self)
                else:
                    obj[self.replace] = obj[self.find]
                    del obj[self.find]
        return {'FINISHED'}

    @classmethod
    def poll(cls, context):
        ob = context.active_object
        return ob is not None and ob.mode == 'OBJECT' and len(context.selected_objects) > 0


class SetGeometryType(Operator):
    """Edit geometry type of selected object(s)"""
    bl_idname = "phobos.define_geometry"
    bl_label = "Define Geometry"
    bl_options = {'REGISTER', 'UNDO'}

    geomType = EnumProperty(
        items=defs.geometrytypes,
        name="Type",
        default="box",
        description="Phobos geometry type")

    def execute(self, context):
        objs = filter(lambda e: "phobostype" in e, context.selected_objects)
        for obj in objs:
            if obj.phobostype == 'collision' or obj.phobostype == 'visual':
                obj['geometry/type'] = self.geomType
            else:
                log("The object '" + obj.name + "' is no collision or visual.",
                   "INFO", self)
        return {'FINISHED'}

    @classmethod
    def poll(cls, context):
        ob = context.active_object
        return ob is not None and ob.mode == 'OBJECT' and len(context.selected_objects) > 0


class EditInertia(Operator):
    """Edit inertia of selected object(s)"""
    bl_idname = "phobos.edit_inertia"
    bl_label = "Edit Inertia"
    bl_options = {'REGISTER', 'UNDO'}

    inertiavector = FloatVectorProperty(
        name="Inertia Vector",
        default=[0, 0, 0, 0, 0, 0],
        subtype='NONE',
        size=6,
        description="Set inertia for a link"
    )

    def invoke(self, context, event):
        # use inertia of active object
        if 'inertia' in context.active_object:
            self.inertiavector = mathutils.Vector(context.active_object['inertia'])
        return self.execute(context)

    def execute(self, context):
        objs = filter(lambda e: "phobostype" in e and e.phobostype == "inertial", context.selected_objects)
        for obj in objs:
            obj['inertia'] = self.inertiavector
        return {'FINISHED'}

    @classmethod
    def poll(cls, context):
        ob = context.active_object
        return ob is not None and ob.mode == 'OBJECT' and ob.phobostype == 'inertial' and len(
            context.selected_objects) > 0


class SmoothenSurfaceOperator(Operator):
    """Smoothen surface of selected objects"""
    bl_idname = "phobos.smoothen_surface"
    bl_label = "Smoothen Surface"
    bl_options = {'REGISTER', 'UNDO'}

    def execute(self, context):
        show_progress = bUtils.getBlenderVersion() >= 269
        objs = filter(lambda e: e.type == "MESH", context.selected_objects)
        if show_progress:
            wm = context.window_manager
            total = float(len(context.selected_objects))
            wm.progress_begin(0, total)
            i = 1
        for obj in objs:
            context.scene.objects.active = obj
            bpy.ops.object.mode_set(mode='EDIT')
            bpy.ops.mesh.select_all()
            bpy.ops.mesh.normals_make_consistent()
            bpy.ops.object.mode_set(mode='OBJECT')
            bpy.ops.object.shade_smooth()
            bpy.ops.object.modifier_add(type='EDGE_SPLIT')
            if show_progress:
                wm.progress_update(i)
                i += 1
        if show_progress:
            wm.progress_end()
        return {'FINISHED'}

    @classmethod
    def poll(cls, context):
        ob = context.active_object
        return ob is not None and ob.mode == 'OBJECT' and len(context.selected_objects) > 0


class CreateLinkInertialOperator(Operator):
    """Create inertial object(s) for link(s)"""
    bl_idname = "phobos.create_link_inertials"
    bl_label = "Create link inertia"
    bl_options = {'REGISTER', 'UNDO'}

    def getMajorInertials(self, context, link=None):
        """
        Returns all link inertials of the selected links (in the current
        context) or of the specified link.

        :param context: Blender context
        :param link: the link of which to find the inertials (optional)

        :return: dictionary of links with list of Blender objects or just a list.
        """
        links = [obj for obj in context.selected_objects
                 if obj.phobostype == 'link']

        major_inertials = {}
        # append the link inertials for each link
        if link:
            inertials = sUtils.getImmediateChildren(
                link, phobostypes=('inertial'), include_hidden=True)
            major_inertials = [inert for inert in inertials if 'inertial/inertia' in inert]

        else:
            for link in links:
                linkname = link['link/name']
                inertials = sUtils.getImmediateChildren(
                    link, phobostypes=('inertial'), include_hidden=True)
                major_inertials[linkname] = [inert for inert in inertials if 'inertial/inertia' in inert]

        return major_inertials

    from_selected_only = BoolProperty(
        name='From selected objects', default=False,
        description='Include only the selected ' +
        'visual/collision object(s) into the link inertial(s).'
    )

    autocalc = BoolProperty(
        name='Calculate automatically',
        default=True,
        description='Calculate inertial(s) automatically. Otherwise' +
                    ' create objects with empty inertia data.'
    )

    overwrite = BoolProperty(
        name='Overwrite existing',
        default=True,
        description='Replace existing link inertial(s).'
    )

    def invoke(self, context, event):
        return context.window_manager.invoke_props_dialog(self, width=500)

    def draw(self, context):
        layout = self.layout
        layout.prop(self, "from_selected_only")
        layout.prop(self, "autocalc")
        layout.prop(self, "overwrite")

    def execute(self, context):
        # keep the currently selected objects
        links = [obj for obj in context.selected_objects
                 if obj.phobostype == 'link']
        selected = context.selected_objects

        # show progress when available
        show_progress = bUtils.getBlenderVersion() >= 269
        if show_progress:
            wm = context.window_manager
            total = float(len(links))
            wm.progress_begin(0, total)
            i = 1

        # calculate inertial objects for each link
        for link in links:
            # delete inertials which are overwritten
            if self.overwrite:
                major_inertials = self.getMajorInertials(context, link)
                sUtils.selectObjects(major_inertials, clear=True)

                # remove deleted inertials from the selection
                for inert in major_inertials:
                    if inert in selected:
                        selected.remove(inert)

                bpy.ops.object.delete()

            # reselect the initial objects
            sUtils.selectObjects(selected, clear=True)
            # calculate the link inertials
            inertia.createMajorInertialObjects(link, self.autocalc,
                                               self.from_selected_only)
            if show_progress:
                wm.progress_update(i)
                i += 1
        if show_progress:
            wm.progress_end()
        return {'FINISHED'}

    @classmethod
    def poll(cls, context):
        # only enable button when there are links selected
        links = [obj for obj in context.selected_objects
                 if obj.phobostype == 'link']
        return len(links) > 0


class CreateMinorInertialOperator(Operator):
    """Create minor inertial object(s) from collision/visual objects of a link"""
    bl_idname = "phobos.create_minor_inertials"
    bl_label = "Create minor inertials"
    bl_options = {'REGISTER', 'UNDO'}

    def getMinorInertials(self, context, link=None):
        """
        Returns all minor inertials of the selected links (in the current
        context) or of the specified link.

        :param context: Blender context
        :param link: the link of which to find the inertials (optional)

        :return: dictionary of links with list of Blender objects or just a list.
        """
        if not link:
            links = [obj for obj in context.selected_objects
                     if obj.phobostype == 'link']

        minor_inertials = {}
        # append the link inertials for each link
        if link:
            inertials = sUtils.getImmediateChildren(
                link, phobostypes=('inertial'), include_hidden=True)
            minor_inertials = [inert for inert in inertials if 'inertia' in inert]

        else:
            for link in links:
                linkname = link['link/name']
                inertials = sUtils.getImmediateChildren(
                    link, phobostypes=('inertial'), include_hidden=True)
                minor_inertials[linkname] = [inert for inert in inertials if 'inertia' in inert]

        return minor_inertials

    autocalc = BoolProperty(
        name='Calculate automatically',
        default=True,
        description='Calculate inertial(s) automatically. Otherwise' +
                    ' create objects with empty inertia data.'
    )

    overwrite = BoolProperty(
        name='Overwrite existing',
        default=True,
        description='Replace existing link inertial(s).'
    )

    def invoke(self, context, event):
        return context.window_manager.invoke_props_dialog(self, width=500)

    def draw(self, context):
        layout = self.layout
        layout.prop(self, "autocalc")
        layout.prop(self, "overwrite")

    def execute(self, context):
        # keep currently selected objects
        links = [obj for obj in context.selected_objects
                 if obj.phobostype == 'link']
        selected = context.selected_objects

        # show progress if possible
        show_progress = bUtils.getBlenderVersion() >= 269
        if show_progress:
            wm = context.window_manager
            total = float(len(links))
            wm.progress_begin(0, total)
            i = 1

        # create inertials for each link
        for link in links:
            # delete inertials which are overwritten
            if self.overwrite:
                minor_inertials = self.getMinorInertials(context, link)
                sUtils.selectObjects(minor_inertials, clear=True)

                # remove deleted inertials from the selection
                for inert in minor_inertials:
                    if inert in selected:
                        selected.remove(inert)

                bpy.ops.object.delete()

            # reselect the initial objects
            sUtils.selectObjects(selected, clear=True)

            inertia.createMinorInertialObjects(link, self.autocalc)
            if show_progress:
                wm.progress_update(i)
                i += 1

        # reselect the initial objects
        sUtils.selectObjects(selected, clear=True)
        if show_progress:
            wm.progress_end()
        return {'FINISHED'}

    @classmethod
    def poll(cls, context):
        # only enable button when there are links selected
        links = [obj for obj in context.selected_objects
                 if obj.phobostype == 'link']
        return len(links) > 0


class EditYAMLDictionary(Operator):
    """Edit object dictionary as YAML"""
    bl_idname = 'phobos.edityamldictionary'
    bl_label = "Edit Object Dictionary"
    bl_options = {'REGISTER', 'UNDO'}

    def execute(self, context):
        ob = context.active_object
        textfilename = ob.name + datetime.now().strftime("%Y%m%d_%H:%M")
        variablename = ob.name.translate({ord(c): "_" for c in "!@#$%^&*()[]{};:,./<>?\|`~-=+"}) \
                       + "_data"
        tmpdict = dict(ob.items())

        # write object properties to short python script
        for key in tmpdict:
            # transform Blender id_arrays into lists
            if hasattr(tmpdict[key], 'to_list'):
                tmpdict[key] = list(tmpdict[key])
        contents = [variablename + ' = """',
                    yaml.dump(bUtils.cleanObjectProperties(tmpdict),
                              default_flow_style=False) + '"""\n',
                    "# ------- Hit 'Run Script' to save your changes --------",
                    "import yaml", "import bpy",
                    "tmpdata = yaml.load(" + variablename + ")",
                    "for key in dict(bpy.context.active_object.items()):",
                    "   del bpy.context.active_object[key]",
                    "for key, value in tmpdata.items():",
                    "    bpy.context.active_object[key] = value",
                    "bpy.ops.text.unlink()"
                    ]

        # show python script to user
        bUtils.createNewTextfile(textfilename, '\n'.join(contents))
        bUtils.openScriptInEditor(textfilename)
        return {'FINISHED'}

    @classmethod
    def poll(cls, context):
        ob = context.active_object
        return ob is not None and ob.mode == 'OBJECT' and len(context.selected_objects) > 0


class CreateCollisionObjects(Operator):
    """Create collision objects for all selected visual objects"""
    bl_idname = "phobos.create_collision_objects"
    bl_label = "Create Collision Object(s)"
    bl_options = {'REGISTER', 'UNDO'}

    property_colltype = EnumProperty(
        name='Collision Type',
        default='box',
        description="Collision type",
        items=defs.geometrytypes)

    def execute(self, context):
        visuals = []
        collisions = []

        # find all selected visual objects
        for obj in context.selected_objects:
            if obj.phobostype == "visual":
                visuals.append(obj)
            obj.select = False

        if not visuals:
            log("No visual objects selected.", "ERROR", self)
            return {'CANCELLED'}

        # create collision objects for each visual
        for vis in visuals:
            # build object names
            nameparts = vis.name.split('_')
            if nameparts[0] == 'visual':
                nameparts[0] = 'collision'
            collname = '_'.join(nameparts)
            materialname = vis.data.materials[0].name if len(vis.data.materials) > 0 else "None"

            # get bounding box
            bBox = vis.bound_box
            center = gUtils.calcBoundingBoxCenter(bBox)
            rotation = mathutils.Matrix.Identity(4)
            size = list(vis.dimensions)

            # calculate size for cylinder, capsule or sphere
            if self.property_colltype in ['cylinder', 'capsule']:
                axes = ('X', 'Y', 'Z')
                long_side = axes[size.index(max(size))]
                length = max(size)
                radii = [s for s in size if s != length]
                radius = max(radii) / 2 if radii != [] else length / 2
                size = (radius, length)

                # rotate cylinder/capsule to match longest side
                if long_side == 'X':
                    rotation = mathutils.Matrix.Rotation(math.pi / 2, 4, 'Y')
                elif long_side == 'Y':
                    rotation = mathutils.Matrix.Rotation(math.pi / 2, 4, 'X')
                    # FIXME: apply rotation for moved cylinder object?

            elif self.property_colltype == 'sphere':
                size = max(size) / 2

            # calculate rotation and center coordinates
            rotation_euler = (vis.matrix_world * rotation).to_euler()
            center = vis.matrix_world.to_translation() + vis.matrix_world.to_quaternion() * center

            # create Mesh
            if self.property_colltype != 'capsule' and self.property_colltype != 'mesh':
                ob = bUtils.createPrimitive(collname, self.property_colltype, size,
                                            defs.layerTypes['collision'], materialname, center,
                                            rotation_euler)
            elif self.property_colltype == 'capsule':
                # TODO reimplement capsules
                # prevent length from turning negative
                length = max(length - 2 * radius, 0.001)
                size = (radius, length)
                zshift = length / 2
                tmpsph1_location = center + rotation_euler.to_matrix().to_4x4() * mathutils.Vector((0,0,zshift))
                tmpsph2_location = center - rotation_euler.to_matrix().to_4x4() * mathutils.Vector((0,0,zshift))

                # create cylinder and spheres and join them
                ob = bUtils.createPrimitive(collname, 'cylinder', size,
                                            defs.layerTypes['collision'], materialname, center,
                                            rotation_euler)
                sph1 = bUtils.createPrimitive('tmpsph1', 'sphere', radius,
                                              defs.layerTypes['collision'], materialname,
                                              tmpsph1_location,
                                              rotation_euler)
                sph2 = bUtils.createPrimitive('tmpsph2', 'sphere', radius,
                                              defs.layerTypes['collision'], materialname,
                                              tmpsph2_location,
                                              rotation_euler)
                sUtils.selectObjects([ob, sph1, sph2], True, 0)
                bpy.ops.object.join()

                # assign capsule properties
                ob['geometry/length'] = length
                ob['geometry/radius'] = radius
                ob['sph1_location'] = tmpsph1_location
                ob['sph2_location'] = tmpsph2_location
            elif self.property_colltype == 'mesh':
                # FIXME: simply turn this into object.duplicate?
                bpy.ops.object.duplicate_move(OBJECT_OT_duplicate={"linked": False, "mode": 'TRANSLATION'},
                                              TRANSFORM_OT_translate={"value": (0, 0, 0)})
                # TODO: copy mesh? This was taken from pull request #102
                # ob = blenderUtils.createPrimitive(collname, 'cylinder', (1,1,1),
                #                                   defs.layerTypes['collision'], materialname, center,
                #                                   rotation_euler)
                # ob.data = vis.data

            # set properties of new collision object
            ob.phobostype = 'collision'
            ob['geometry/type'] = self.property_colltype
            collisions.append(ob)

            # make collision object relative if visual object has a parent
            if vis.parent:
                ob.select = True
                bpy.ops.object.transform_apply(scale=True)
                # CHECK test whether mesh option does work
                # this was taken from pull request #102
                # try:
                #     bpy.ops.object.transform_apply(scale=True)
                # except RuntimeError:
                #     log("Cannot apply scale. Mesh " + ob.data.name +
                #         " is shared between several objects.", "WARNING",
                #         "CreateCollisionObjects")
                vis.parent.select = True
                context.scene.objects.active = vis.parent
                bpy.ops.object.parent_set(type='BONE_RELATIVE')
                # TODO delete these lines?
                # ob.parent_type = vis.parent_type
                # ob.parent_bone = vis.parent_bone

            # select created collision objects
            sUtils.selectObjects(collisions)
        return {'FINISHED'}

    @classmethod
    def poll(cls, context):
        return len(context.selected_objects) > 0


class SetCollisionGroupOperator(Operator):
    """Set the collision groups of the selected collision object(s)"""
    bl_idname = "phobos.set_collision_group"
    bl_label = "Set Collision Group(s)"
    bl_options = {'REGISTER', 'UNDO'}

    groups = BoolVectorProperty(
        name='Collision Groups',
        size=20,
        subtype='LAYER',
        default=(False,) * 20,
        description='Collision groups')

    def invoke(self, context, event):
        try:
            self.groups = context.active_object.rigid_body.collision_groups
        # create rigid body settings if not existent in active object
        except AttributeError:
            obj = context.active_object
            bpy.ops.rigidbody.object_add(type='ACTIVE')
            obj.rigid_body.kinematic = True
            obj.rigid_body.collision_groups = self.groups
        return self.execute(context)

    def execute(self, context):
        objs = filter(lambda e: "phobostype" in e and e.phobostype == "collision", context.selected_objects)
        active_object = context.active_object

        # try assigning the collision groups to each selected collision object
        for obj in objs:
            try:
                obj.rigid_body.collision_groups = self.groups
            # initialize rigid body settings if necessary
            except AttributeError:
                context.scene.objects.active = obj
                bpy.ops.rigidbody.object_add(type='ACTIVE')
                obj.rigid_body.kinematic = True
                obj.rigid_body.collision_groups = self.groups
        context.scene.objects.active = active_object
        return {'FINISHED'}

    @classmethod
    def poll(cls, context):
        ob = context.active_object
        return ob is not None and ob.phobostype == 'collision' and ob.mode == 'OBJECT'


class DefineJointConstraintsOperator(Operator):
    """Add bone constraints to the joint (link)"""
    bl_idname = "phobos.define_joint_constraints"
    bl_label = "Define Joint(s)"
    bl_options = {'REGISTER', 'UNDO'}

    passive = BoolProperty(
        name='Passive',
        default=False,
        description='Make the joint passive (no actuation)'
    )

    useRadian = BoolProperty(
        name='Use Radian',
        default=True,
        description='Use degrees or rad for joints'
    )

    joint_type = EnumProperty(
        name='Joint Type',
        default='revolute',
        description="Type of the joint",
        items=defs.jointtypes)

    lower = FloatProperty(
        name="Lower",
        default=0.0,
        description="Lower constraint of the joint")

    upper = FloatProperty(
        name="Upper",
        default=0.0,
        description="Upper constraint of the joint")

    maxeffort = FloatProperty(
        name="Max Effort (N or Nm)",
        default=0.0,
        description="Maximum effort of the joint")

    maxvelocity = FloatProperty(
        name="Max Velocity (m/s or rad/s)",
        default=0.0,
        description="Maximum velocity of the joint. If you uncheck radian, you can enter °/sec here")

    spring = FloatProperty(
        name="Spring Constant",
        default=0.0,
        description="Spring constant of the joint")

    damping = FloatProperty(
        name="Damping Constant",
        default=0.0,
        description="Damping constant of the joint")

    def draw(self, context):
        layout = self.layout
        layout.prop(self, "joint_type", text="joint_type")

        # enable/disable optional parameters
        if not self.joint_type == 'fixed':
            layout.prop(self, "passive", text="makes the joint passive (no actuation)")
            layout.prop(self, "useRadian", text="use radian")
            if self.joint_type != 'fixed':
                layout.prop(self, "maxeffort",
                            text="max effort [" + ('Nm]' if self.joint_type in ['revolute', 'continuous'] else 'N]'))
                if self.joint_type in ['revolute', 'continuous']:
                    layout.prop(self, "maxvelocity", text="max velocity [" + ("rad/s]" if self.useRadian else "°/s]"))
                else:
                    layout.prop(self, "maxvelocity", text="max velocity [m/s]")
            if self.joint_type in ('revolute', 'prismatic'):
                layout.prop(self, "lower", text="lower [rad]" if self.useRadian else "lower [°]")
                layout.prop(self, "upper", text="upper [rad]" if self.useRadian else "upper [°]")
                layout.prop(self, "spring", text="spring constant [N/m]")
                layout.prop(self, "damping", text="damping constant")

    def invoke(self, context, event):
        aObject = context.active_object
        if 'joint/type' not in aObject and 'motor/type' in aObject:
            self.maxvelocity = aObject['motor/maxSpeed']
            self.maxeffort = aObject['motor/maxEffort']
        return self.execute(context)

    def execute(self, context):
        lower = 0
        upper = 0

        # lower and upper limits
        if self.joint_type in ('revolute', 'prismatic'):
            if not self.useRadian:
                lower = math.radians(self.lower)
                upper = math.radians(self.upper)
            else:
                lower = self.lower
                upper = self.upper

        # velocity calculation
        if not self.useRadian:
            velocity = self.maxvelocity * ((2 * math.pi) / 360)  # from °/s to rad/s
        else:
            velocity = self.maxvelocity

        # set properties for each joint
        for joint in (obj for obj in context.selected_objects if obj.phobostype == 'link'):
            context.scene.objects.active = joint
            joints.setJointConstraints(joint, self.joint_type, lower, upper, self.spring, self.damping)
            if self.joint_type != 'fixed':
                joint['joint/maxeffort'] = self.maxeffort
                joint['joint/maxvelocity'] = velocity
            else:
                if "joint/maxeffort" in joint: del joint["joint/maxeffort"]
                if "joint/maxvelocity" in joint: del joint["joint/maxvelocity"]
            if self.passive:
                joint['joint/passive'] = "$true"
            else:
                # TODO show up in text edit which joints are to change?
                log("Please add motor to active joint in " + joint.name, "INFO", "DefineJointConstraintsOperator")
        return {'FINISHED'}

    @classmethod
    def poll(cls, context):
        ob = context.active_object
        # due to invoke the active object needs to be a link
        return ob is not None and ob.phobostype == 'link' and ob.mode == 'OBJECT'


class AddMotorOperator(Operator):
    """Attach motor values to selected joints"""
    bl_idname = "phobos.add_motor"
    bl_label = "Add/Edit Motor"
    bl_options = {'REGISTER', 'UNDO'}

    P = FloatProperty(
        name="P",
        default=1.0,
        description="P value")

    I = FloatProperty(
        name="I",
        default=0.0,
        description="I value")

    D = FloatProperty(
        name="D",
        default=0.0,
        description="D value")

    vmax = FloatProperty(
        name="Maximum Velocity [m/s] or [rad/s]",
        default=1.0,
        description="Maximum turning velocity of the motor")

    taumax = FloatProperty(
        name="Maximum Torque [Nm]",
        default=1.0,
        description="Maximum torque a motor can apply")

    motortype = EnumProperty(
        name='Motor Type',
        default='generic_dc',
        description="Type of the motor",
        items=tuple([(t,) * 3 for t in defs.definitions['motors']])
        )

    def draw(self, context):
        layout = self.layout
        layout.prop(self, "motortype", text="motor_type")
        if not self.motortype == 'none':
            layout.prop(self, "taumax", text="maximum torque [Nm]")
            layout.prop(self, "vmax", text="maximum velocity [m/s] or [rad/s]")
            if self.motortype == 'PID':
                layout.prop(self, "P", text="P")
                layout.prop(self, "I", text="I")
                layout.prop(self, "D", text="D")

    def invoke(self, context, event):
        aObject = context.active_object
        if 'motor/type' not in aObject and 'joint/type' in aObject and aObject['joint/type'] != 'fixed':
            self.taumax = aObject['joint/maxeffort']
            self.vmax = aObject['joint/maxvelocity']
        return self.execute(context)

    def execute(self, context):
        objs = (obj for obj in context.selected_objects if obj.phobostype == "link")
        for joint in objs:
            # add motor properties
            if not self.motortype == 'none':
                # TODO: these keys have to be adapted
                if self.motortype == 'PID':
                    joint['motor/p'] = self.P
                    joint['motor/i'] = self.I
                    joint['motor/d'] = self.D
                joint['motor/maxSpeed'] = self.vmax
                joint['motor/maxEffort'] = self.taumax
                joint['motor/type'] = self.motortype
            # delete motor properties for none type
            else:
                for key in joint.keys():
                    if key.startswith('motor/'):
                        del joint[key]
        return {'FINISHED'}

    @classmethod
    def poll(cls, context):
        ob = context.active_object
        # due to invoke the active object needs to be a link
        return ob is not None and ob.phobostype == 'link' and ob.mode == 'OBJECT'


class CreateLinksOperator(Operator):
    """Create link(s), optionally based on existing objects"""
    bl_idname = "phobos.create_links"
    bl_label = "Create Link(s)"
    bl_options = {'REGISTER', 'UNDO'}

    linktype = EnumProperty(
        items=(('3D cursor',) * 3,
               ('selected objects',) * 3),
        default='selected objects',
        name='Location',
        description='Where to create new link(s)?'
    )

    size = FloatProperty(
        name="Visual Link Size",
        default=1.0,
        description="Size of the created link"
    )

    parenting = BoolProperty(
        name='Parenting hierarchy',
        default=False,
        description='Use parenting hierarchy for links?'
    )

    parentobject = BoolProperty(
        name='Include selected Object(s)',
        default=False,
        description='Add selected objects to link hierarchy?'
    )

    namepartindices = StringProperty(
        name="Name Segment Indices",
        description="Allow reusing parts of objects' names, specified as e.g. '2 3'",
        default=''
    )

    separator = StringProperty(
        name="Separator",
        description="Separator to split object names with, e.g. '_'",
        default='_'
    )

    prefix = StringProperty(
        name="Prefix",
        description="Prefix to put before names, e.g. 'link'",
        default='link'
    )

    def execute(self, context):
        if self.linktype == '3D cursor':
            links.createLink({'name': self.name, 'scale': self.size})
        else:
            for obj in context.selected_objects:
                tmpnamepartindices = [int(p) for p in self.namepartindices.split()]
                links.deriveLinkfromObject(obj, scale=self.size, parenting=self.parenting,
                                           parentobjects=self.parentobject,
                                           namepartindices=tmpnamepartindices,
                                           separator=self.separator,
                                           prefix=self.prefix)
        return {'FINISHED'}

    def draw(self, context):
        layout = self.layout
        layout.prop(self, "linktype")
        layout.prop(self, "size")
        layout.prop(self, "parenting")

        # show parentobject only when using parenting hierarchy
        if self.parenting:
            layout.prop(self, "parentobject")

        layout.prop(self, "namepartindices")
        layout.prop(self, "separator")
        layout.prop(self, "prefix")


def getControllerParameters(name):
    """
    Returns the controller parameters for the controller type with the provided
    name.

    :param name: the name of the controller type.
    :type name: str.
    """
    try:
        return defs.definitions['controllers'][name]['parameters'].keys()
    except:
        return []


def getDefaultControllerParameters(scene, context):
    """
    Returns the default controller parameters for the controller of the active
    object.
    """
    try:
        name = bpy.context.active_object['motor/controller']
        return defs.definitions['controllers'][name]['parameters'].values()
    except:
        return None


class CreateMimicJointOperator(Operator):
    """Make a number of joints follow a specified joint"""
    bl_idname = "phobos.create_mimic_joint"
    bl_label = "Mimic Joint"
    bl_options = {'REGISTER', 'UNDO'}

    multiplier = FloatProperty(
        name="Multiplier",
        default=1.0,
        description="Multiplier for joint mimicry")

    offset = FloatProperty(
        name="Offset",
        default=0.0,
        description="Offset for joint mimicry")

    mimicjoint = BoolProperty(
        name="Mimic Joint",
        default=True,
        description="Create joint mimicry")

    mimicmotor = BoolProperty(
        name="Mimic Motor",
        default=False,
        description="Create motor mimicry")

    def execute(self, context):
        masterjoint = context.active_object
        objs = filter(lambda e: "phobostype" in e and e.phobostype == "link", context.selected_objects)

        # apply mimicking for all selected joints
        for obj in objs:
            if obj.name != masterjoint.name:
                if self.mimicjoint:
                    obj["joint/mimic_joint"] = nUtils.getObjectName(masterjoint, 'joint')
                    obj["joint/mimic_multiplier"] = self.multiplier
                    obj["joint/mimic_offset"] = self.offset
                if self.mimicmotor:
                    obj["motor/mimic_motor"] = nUtils.getObjectName(masterjoint, 'motor')
                    obj["motor/mimic_multiplier"] = self.multiplier
                    obj["motor/mimic_offset"] = self.offset
        return {'FINISHED'}

    @classmethod
    def poll(cls, context):
        ob = context.active_object
        objs = list(filter(lambda e: "phobostype" in e and e.phobostype ==
                           "link", context.selected_objects))
        return (ob is not None and ob.phobostype == 'link' and len(objs) > 1)


class AddHeightmapOperator(Operator):
    """Add a heightmap object to the 3D-Cursors location"""
    bl_idname = "phobos.add_heightmap"
    bl_label = "Create heightmap"
    bl_options = {'REGISTER', 'UNDO'}

    name = StringProperty(
        name="Name",
        description="The name of the new heightmap object",
        default="heightmap")

    cutNo = IntProperty(
        name="Number of cuts",
        description="Number of cuts for subdivision",
        default=100)

    strength = FloatProperty(
        name="Displacement strength",
        description="Strength of the displacement effect",
        default=0.1)

    subsurf = BoolProperty(
        name="Use subsurf",
        description="Use subsurf modifier to smoothen surface",
        default=False)

    subsurflvl = IntProperty(
        name="Subsurf subdivisions",
        description="Number of divisions for subsurf smoothing",
        default=2)

    filepath = StringProperty(subtype="FILE_PATH")

    def draw(self, context):
        layout = self.layout
        layout.prop(self, 'name')
        layout.prop(self, 'cutNo')
        layout.prop(self, 'strength')
        layout.prop(self, 'subsurf')
        if self.subsurf:
            layout.prop(self, 'subsurflvl')

    def execute(self, context):
        if os.path.basename(self.filepath) not in bpy.data.images:
            try:
                img = bpy.data.images.load(self.filepath)
            except RuntimeError:
                log("Cannot load image from file! Aborting.", "ERROR")
                return {"CANCELLED"}
        else:
            log("Image already imported. Using cached version.", "INFO")
            img = bpy.data.images[os.path.basename(self.filepath)]

        # Create texture from image
        h_tex = bpy.data.textures.new(self.name, type='IMAGE')
        h_tex.image = img

        # Add plane as single object (phobostype visual)
        if context.scene.objects.active:
            bpy.ops.object.mode_set(mode='OBJECT')
        bpy.ops.mesh.primitive_plane_add(view_align=False, enter_editmode=False)
        plane = context.active_object
        plane['phobostype'] = 'visual'

        # subdivide plane
        bpy.ops.object.mode_set(mode='EDIT')
        bpy.ops.mesh.subdivide(number_cuts=self.cutNo)
        bpy.ops.object.mode_set(mode='OBJECT')

        # create displacement
        plane.modifiers.new('displace_heightmap', 'DISPLACE')
        plane.modifiers['displace_heightmap'].texture = h_tex
        plane.modifiers['displace_heightmap'].strength = self.strength

        # create subsurf
        if self.subsurf:
            plane.modifiers.new('subsurf_heightmap', 'SUBSURF')
            plane.modifiers['subsurf_heightmap'].render_levels = self.subsurflvl

        # enable smooth shading
        bpy.ops.phobos.smoothen_surface()

        # Add root link for heightmap
        root = links.deriveLinkfromObject(plane, scale=1.0, parenting=True,
                                          parentobjects=True)

        # set names and custom properties
        # FIXME: what about the namespaces? @HEIGHTMAP (14)
        plane.name = self.name + '_visual::heightmap'
        root.name = self.name + "::heightmap"
        root['entity/type'] = 'heightmap'
        root['entity/name'] = self.name
        root['image'] = os.path.relpath(os.path.basename(self.filepath), bpy.data.filepath)
        root['joint/type'] = 'fixed'

        # select the plane object for further adjustments
        context.scene.objects.active = plane

        # FIXME this GUI "hack" does not work, as the buttons context enum is not updated while the operator is running @HEIGHTMAP (30)
        # current_screen = bpy.context.screen.name
        # screen = bpy.data.screens[current_screen]
        # for area in screen.areas:
        #     if area.type == 'PROPERTIES':
        #         area.tag_redraw()
        #         area.spaces[0].context = 'MODIFIER'
        return {'FINISHED'}

    def invoke(self, context, event):
        # create the open file dialog
        context.window_manager.fileselect_add(self)
        return {'RUNNING_MODAL'}


<<<<<<< HEAD
class AddAnnotationsOperator(bpy.types.Operator):
    """Add annotations defined in a YAML file"""
    bl_idname = "phobos.add_annotations"
    bl_label = "Add Annotations"
    bl_space_type = 'VIEW_3D'
    bl_region_type = 'FILE'
    bl_options = {'REGISTER', 'UNDO'}

    def getAnnotationTypes(self, context):
        return [(category,) * 3 for category in sorted(defs.definitions.keys())]

    def getDeviceTypes(self, context):
        return [(category,) * 3 for category in sorted(defs.definitions[self.annotationtype].keys())]

    filepath = bpy.props.StringProperty(subtype="FILE_PATH")

    annotationtype = EnumProperty(
        items=getAnnotationTypes,
        name="Annotation Type",
        description="Annotation Types")

    devicetype = EnumProperty(
        items=getDeviceTypes,
        name="Device Type",
        description="Device Types")

    @classmethod
    def poll(cls, context):
        return context is not None

    def draw(self, context):
        l = self.layout
        l.prop(self, 'filepath')
        if self.filepath == '':
            l.prop(self, 'annotationtype')
            l.prop(self, 'devicetype')
            b = self.layout.box()
            for key, value in defs.definitions[self.annotationtype][self.devicetype].items():
                b.label(text=key+': '+str(value))


    def execute(self, context):
        if self.filepath != '':
            try:
                with open(self.filepath, 'r') as annotationfile:
                    annotations = yaml.load(annotationfile.read())
                for category in annotations:
                    for key, value in annotations[category].items():
                        context.active_object[category+'/'+key] = value
            except FileNotFoundError:
                log("Annotation file seems to be invalid.", "ERROR")
        else:
            for key, value in defs.definitions[self.annotationtype][self.devicetype].items():
                for obj in context.selected_objects:
                    obj[self.devicetype+'/'+key] = value
=======
class InstantiateAssembly(Operator):
    """Instantiate an assembly"""
    bl_idname = "phobos.instantiate_assembly"
    bl_label = "Instantiate Assembly"
    bl_options = {'REGISTER', 'UNDO'}

    def getAssembliesListForEnumProperty(self, context):
        assemblieslist = [a.name for a in bpy.data.groups if not a.name.endswith('interfaces')]
        return [(a,)*3 for a in assemblieslist]

    assemblyname = EnumProperty(
        name="Assembly name",
        description="Name of the assembly",
        items=getAssembliesListForEnumProperty
    )

    instancename = StringProperty(
        name="Instance name",
        default=''
    )

    def invoke(self, context, event):
        i = 0
        while self.assemblyname+'_'+str(i) in bpy.data.objects:
            i+=1
        self.instancename = self.assemblyname+'_'+str(i)
        wm = context.window_manager
        return wm.invoke_props_dialog(self)

    def execute(self, context):
        eUtils.instantiateAssembly(self.assemblyname, self.instancename)
        return {'FINISHED'}


class DefineAssembly(Operator):
    """Instantiate an assembly"""
    bl_idname = "phobos.define_assembly"
    bl_label = "Define Assembly"
    bl_options = {'REGISTER', 'UNDO'}

    assemblyname = StringProperty(
        name="Assembly name",
        description="Name of the assembly",
        default=''
    )

    version = StringProperty(
        name="Version name",
        description="Name of the assembly version",
        default=''
    )

    def invoke(self, context, event):
        return context.window_manager.invoke_props_dialog(self)

    def execute(self, context):
        eUtils.defineAssembly(self.assemblyname, self.version)
        return {'FINISHED'}


class ToggleInterfaces(Operator):
    """Instantiate an assembly"""
    bl_idname = "phobos.toggle_interfaces"
    bl_label = "Toggle interfaces"
    bl_options = {'REGISTER', 'UNDO'}

    mode = EnumProperty(
        name="Version name",
        description="Name of the assembly version",
        items=(('toggle',) * 3, ('activate',) * 3, ('deactivate',) * 3)
    )

    def execute(self, context):
        eUtils.toggleInterfaces(None, self.mode)
        return {'FINISHED'}


class ConnectInterfacesOperator(Operator):
    """Connects assemblies at interfaces"""
    bl_idname = "phobos.connect_interfaces"
    bl_label = "Connect Interfaces"
    bl_options = {'REGISTER', 'UNDO'}

    @classmethod
    def poll(cls, context):
        if context.active_object is None or len(context.selected_objects) > 2:
            return False
        else:
            return all([obj.phobostype == 'interface' for obj in context.selected_objects])

    def execute(self, context):
        pi = 0 if context.selected_objects[0] == context.active_object else 1
        ci = int(not pi)  #0 if pi == 1 else 1
        parentinterface = context.selected_objects[pi]
        childinterface = context.selected_objects[ci]
        eUtils.connectInterfaces(parentinterface, childinterface)
>>>>>>> 2b5f3658
        return {'FINISHED'}


def register():
    print("Registering operators.editing...")
    for key, classdef in inspect.getmembers(sys.modules[__name__], inspect.isclass):
        bpy.utils.register_class(classdef)


def unregister():
    print("Unregistering operators.editing...")
    for key, classdef in inspect.getmembers(sys.modules[__name__], inspect.isclass):
        bpy.utils.unregister_class(classdef)<|MERGE_RESOLUTION|>--- conflicted
+++ resolved
@@ -1489,7 +1489,6 @@
         return {'RUNNING_MODAL'}
 
 
-<<<<<<< HEAD
 class AddAnnotationsOperator(bpy.types.Operator):
     """Add annotations defined in a YAML file"""
     bl_idname = "phobos.add_annotations"
@@ -1545,7 +1544,8 @@
             for key, value in defs.definitions[self.annotationtype][self.devicetype].items():
                 for obj in context.selected_objects:
                     obj[self.devicetype+'/'+key] = value
-=======
+
+
 class InstantiateAssembly(Operator):
     """Instantiate an assembly"""
     bl_idname = "phobos.instantiate_assembly"
@@ -1642,7 +1642,6 @@
         parentinterface = context.selected_objects[pi]
         childinterface = context.selected_objects[ci]
         eUtils.connectInterfaces(parentinterface, childinterface)
->>>>>>> 2b5f3658
         return {'FINISHED'}
 
 
